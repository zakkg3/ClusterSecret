--- conflicted
+++ resolved
@@ -33,12 +33,7 @@
   # Application: read-only access for watching cluster-wide.
   - apiGroups: [clustersecret.io]
     resources: [clustersecrets]
-<<<<<<< HEAD
     verbs: [watch, list, get, patch, update, create, delete]
-=======
-    verbs: [list, watch, patch, get]
->>>>>>> a768ae39
-
   # Watch namespaces
   - apiGroups: [""]
     resources: [namespaces, namespaces/status]
